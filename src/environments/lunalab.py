--- conflicted
+++ resolved
@@ -366,13 +366,8 @@
             world_poses (np.ndarray): The world poses of the contact points.
             contact_forces (np.ndarray): The contact forces in local frame reported by rigidprimview.
         """
-<<<<<<< HEAD
-
-        world_poses = []
-=======
         world_positions = []
         world_orientations = []
->>>>>>> d3fce729
         contact_forces = []
         for rrg in self.robotManager.robots_RG.values():
             position, orientation = rrg.get_pose()
@@ -382,19 +377,13 @@
         world_positions = np.concatenate(world_positions, axis=0)
         world_orientations = np.concatenate(world_orientations, axis=0)
         contact_forces = np.concatenate(contact_forces, axis=0)
-<<<<<<< HEAD
-
-        self.T.deformTerrain(body_transforms=world_poses, contact_forces=contact_forces)
-        self.load_DEM()
-=======
-        
+
         self.T.deformTerrain(
             world_positions,
             world_orientations,
             contact_forces,
         )
-        self.loadDEM()
->>>>>>> d3fce729
+        self.load_DEM()
         self.RM.updateImageData(self.dem, self.mask)
 
     def apply_terramechanics(self) -> None:
@@ -406,4 +395,5 @@
             linear_velocities, angular_velocities = rrg.get_velocities()
             sinkages = np.zeros((linear_velocities.shape[0],))
             force, torque = self.TS.compute_force_and_torque(linear_velocities, angular_velocities, sinkages)
+            rrg.apply_force_torque(force, torque)
             rrg.apply_force_torque(force, torque)